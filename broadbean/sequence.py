--- conflicted
+++ resolved
@@ -531,11 +531,7 @@
         ElemList = list(data_loaded.keys())
 
         for Ele in ElemList[:-1]:
-<<<<<<< HEAD
-            ChannelsList = SegMarlist = list(data_loaded[Ele]['channels'].keys())
-=======
             ChannelsList = list(data_loaded[Ele]['channels'].keys())
->>>>>>> 4a3b7e08
             elem = Element()
             for chan in ChannelsList:
                 SegMarlist = list(data_loaded[Ele]['channels'][chan].keys())
